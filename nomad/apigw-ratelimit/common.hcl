--- conflicted
+++ resolved
@@ -1,19 +1,10 @@
-job_name          = "apigw-ratelimit"
-<<<<<<< HEAD
-docker_image      = "kentik-api-ratelimit"
-
+job_name  = "apigw-ratelimit"
 app_count = 2
 
 constraints = [
   {
     attribute = "$${meta.run_apigw-ratelimit}"
     value     = "true"
-=======
-
-scaling = {
-  attribute_policy = {
-    key = "run_apigw-ratelimit"
->>>>>>> b88f4339
   }
 ]
 
@@ -54,7 +45,7 @@
     value = "ratelimit"
   },
   {
-    key = "RUNTIME_WATCH_ROOT"
+    key   = "RUNTIME_WATCH_ROOT"
     value = "false"
   },
   {
@@ -87,6 +78,7 @@
 ]
 
 docker_volumes = ["/data/service/apigw/ratelimit:/run/ratelimit/config"]
+
 args = [
   "/usr/bin/ratelimit-server"
 ]